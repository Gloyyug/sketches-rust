# sketches-rust
This is a partial port of the [Java DDSketch](https://github.com/DataDog/sketches-java) quantile implementation writen by Rust. DDSketch is mergeable, meaning that multiple sketches from distributed systems can be combined in a central node.

# Features
It aims at as compatible as possible with Java implementations, here is some features has support: 
<<<<<<< HEAD
- CubicallyInterpolatedMapping 
- CollapsingHighestDense
- CollapsingLowestDense 
- mergeable
- decode from input
=======
- ✅  CubicallyInterpolatedMapping implemention
- ✅  CollapsingLowestDense implemention
- ✅  merge with otehr sketch instance
- ✅  decode from input
>>>>>>> a9ec009a

Below will be add in the future:
- LogarithmicMapping 
- encode to output


# Usage
```rust
use sketches_rust::DDSketch;
let mut d = DDSketch::collapsing_lowest_dense(0.02,100);
d.accept(1.0);
d.accept(2.0);
d.accept(3.0);
let c = d.get_count();
assert_eq!(c, 3.0);
let q = d.get_value_at_quantile(0.5).unwrap();
assert!(q < 2.01 && q > 1.99);
```
<|MERGE_RESOLUTION|>--- conflicted
+++ resolved
@@ -3,22 +3,15 @@
 
 # Features
 It aims at as compatible as possible with Java implementations, here is some features has support: 
-<<<<<<< HEAD
-- CubicallyInterpolatedMapping 
-- CollapsingHighestDense
-- CollapsingLowestDense 
-- mergeable
-- decode from input
-=======
-- ✅  CubicallyInterpolatedMapping implemention
-- ✅  CollapsingLowestDense implemention
-- ✅  merge with otehr sketch instance
-- ✅  decode from input
->>>>>>> a9ec009a
+- ✅ CubicallyInterpolatedMapping 
+- ✅ CollapsingHighestDense
+- ✅ CollapsingLowestDense 
+- ✅ mergeable
+- ✅ decode from input
 
 Below will be add in the future:
-- LogarithmicMapping 
-- encode to output
+-[ ] LogarithmicMapping 
+-[ ] encode to output
 
 
 # Usage
